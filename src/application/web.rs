--- conflicted
+++ resolved
@@ -26,14 +26,9 @@
     routing::get,
     Router,
 };
-<<<<<<< HEAD
-use subtle::ConstantTimeEq;
-use tokio_stream::{wrappers::IntervalStream, StreamExt};
-=======
 use futures_util::StreamExt;
 use tokio_stream::wrappers::IntervalStream;
 use tracing::warn;
->>>>>>> 6b6f1c7d
 
 use super::exposure::{Exposure, SnapshotView};
 
@@ -205,7 +200,6 @@
         http::{header::AUTHORIZATION, request::Parts, HeaderValue, StatusCode},
         response::{IntoResponse, Response},
     };
-    use serde_urlencoded;
     use std::{
         collections::{HashMap, HashSet, VecDeque},
         fmt,
@@ -214,6 +208,7 @@
         sync::{Arc, Mutex as StdMutex},
         time::{Duration, Instant},
     };
+    use subtle::ConstantTimeEq;
     use tokio::sync::Mutex;
     use tracing::{debug, warn};
 
@@ -235,34 +230,11 @@
             }
         }
 
-<<<<<<< HEAD
-impl From<AuthError> for (StatusCode, String) {
-    fn from(err: AuthError) -> Self {
-        match err {
-            AuthError::MissingRemoteAddr => (
-                StatusCode::FORBIDDEN,
-                "adresse distante introuvable (ConnectInfo absent)".to_string(),
-            ),
-            AuthError::IpNotAllowed(ip) => (
-                StatusCode::FORBIDDEN,
-                format!("adresse IP non autorisée: {ip}"),
-            ),
-            AuthError::TokenMissing => (
-                StatusCode::UNAUTHORIZED,
-                "token d'accès requis (Authorization: Bearer ou en-tête x-describe-me-token)"
-                    .to_string(),
-            ),
-            AuthError::TokenInvalid => (
-                StatusCode::UNAUTHORIZED,
-                "token d'accès invalide".to_string(),
-            ),
-=======
         pub fn as_str(&self) -> &'static str {
             match self {
                 WebRoute::Html => "/",
                 WebRoute::Sse => "/sse",
             }
->>>>>>> 6b6f1c7d
         }
     }
 
@@ -415,6 +387,7 @@
                 .as_ref()
                 .map(|value| TokenKey::from_value(value))
                 .unwrap_or(TokenKey::Anonymous);
+            let require_token = route != WebRoute::Html;
 
             if let Some(delay) = self
                 .state
@@ -432,31 +405,36 @@
             }
 
             if let Some(expected) = &self.token {
-                match provided_token.as_deref() {
-                    Some(provided) if provided == expected => {}
-                    _ => {
-                        let failure = self
-                            .state
-                            .note_failure(remote_ip, token_key, now, &self.policy, route)
-                            .await;
-                        if let Some(delay) = failure.retry_after {
-                            warn!(
-                                ip = %remote_ip,
-                                route = route.as_str(),
-                                token = %token_key,
-                                retry_after = %delay.as_secs_f32(),
-                                "Echec authentification (backoff)"
-                            );
-                            return Err(SecurityRejection::unauthorized(Some(delay)));
-                        } else {
-                            warn!(
-                                ip = %remote_ip,
-                                route = route.as_str(),
-                                token = %token_key,
-                                "Echec authentification"
-                            );
-                            return Err(SecurityRejection::unauthorized(None));
-                        }
+                let auth_ok = provided_token
+                    .as_deref()
+                    .map(|provided| tokens_match(expected, provided))
+                    .unwrap_or(false);
+
+                let missing = provided_token.is_none();
+                let missing_allowed = missing && !require_token;
+
+                if !(auth_ok || missing_allowed) {
+                    let failure = self
+                        .state
+                        .note_failure(remote_ip, token_key, now, &self.policy, route)
+                        .await;
+                    if let Some(delay) = failure.retry_after {
+                        warn!(
+                            ip = %remote_ip,
+                            route = route.as_str(),
+                            token = %token_key,
+                            retry_after = %delay.as_secs_f32(),
+                            "Echec authentification (backoff)"
+                        );
+                        return Err(SecurityRejection::unauthorized(Some(delay)));
+                    } else {
+                        warn!(
+                            ip = %remote_ip,
+                            route = route.as_str(),
+                            token = %token_key,
+                            "Echec authentification"
+                        );
+                        return Err(SecurityRejection::unauthorized(None));
                     }
                 }
             }
@@ -1336,19 +1314,6 @@
             }
         }
 
-<<<<<<< HEAD
-        if let Some(expected) = &self.token {
-            let require_token = parts.uri.path() != "/";
-            match self.extract_token(parts) {
-                Some(provided) => {
-                    if !tokens_match(expected, &provided) {
-                        return Err(AuthError::TokenInvalid);
-                    }
-                }
-                None if require_token => return Err(AuthError::TokenMissing),
-                None => {}
-            };
-=======
         fn cooldown(retry: Duration) -> Self {
             Self::rate_limited(retry)
         }
@@ -1389,7 +1354,6 @@
     fn combine_delay(current: Option<Duration>, new_delay: Duration) -> Option<Duration> {
         if new_delay.is_zero() {
             return current;
->>>>>>> 6b6f1c7d
         }
         Some(match current {
             Some(existing) => existing.max(new_delay),
@@ -1435,17 +1399,12 @@
 
         None
     }
-<<<<<<< HEAD
-}
-
-fn tokens_match(expected: &str, provided: &str) -> bool {
-    expected.as_bytes().ct_eq(provided.as_bytes()).into()
-}
-
-impl TryFrom<WebAccess> for WebSecurity {
-    type Error = DescribeError;
-=======
->>>>>>> 6b6f1c7d
+
+    fn tokens_match(expected: &str, provided: &str) -> bool {
+        let expected_bytes = expected.as_bytes();
+        let provided_bytes = provided.as_bytes();
+        expected_bytes.len() == provided_bytes.len() && expected_bytes.ct_eq(provided_bytes).into()
+    }
 
     #[cfg(test)]
     mod tests {
